--- conflicted
+++ resolved
@@ -11,21 +11,13 @@
   "scope": "./",
   "icons": [
     {
-<<<<<<< HEAD
-  "src": "./placeholder.svg",
-=======
-      "src": "/assets/hailstorm-icon.svg",
->>>>>>> d50d7a88
+      "src": "./assets/hailstorm-icon.svg",
       "sizes": "192x192",
       "type": "image/svg+xml",
       "purpose": "any maskable"
     },
     {
-<<<<<<< HEAD
-  "src": "./placeholder.svg",
-=======
-      "src": "/assets/hailstorm-icon.svg",
->>>>>>> d50d7a88
+      "src": "./assets/hailstorm-icon.svg",
       "sizes": "512x512",
       "type": "image/svg+xml",
       "purpose": "any maskable"
@@ -34,21 +26,13 @@
   "categories": ["productivity", "lifestyle"],
   "screenshots": [
     {
-<<<<<<< HEAD
-  "src": "./placeholder.svg",
-=======
-      "src": "/assets/calendar-screen.png",
->>>>>>> d50d7a88
+      "src": "./assets/calendar-screen.png",
       "sizes": "1280x720",
       "type": "image/png",
       "form_factor": "wide"
     },
     {
-<<<<<<< HEAD
-  "src": "./placeholder.svg",
-=======
-      "src": "/assets/calendar-screen-narrow.png",
->>>>>>> d50d7a88
+      "src": "./assets/calendar-screen-narrow.png",
       "sizes": "750x1334",
       "type": "image/png",
       "form_factor": "narrow"
